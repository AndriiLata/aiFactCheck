--- conflicted
+++ resolved
@@ -1,42 +1,32 @@
-# app/services/kg_client.py
 from __future__ import annotations
 
 import json
 import itertools
-from typing import List, Tuple, Dict, Any # Added Dict, Any
+from typing import List, Tuple, Dict, Any, Optional # Added Optional
 
 from SPARQLWrapper import SPARQLWrapper, JSON
-from .redis_client import rdb
+from .redis_client import rdb  # Assuming rdb is a working Redis client instance
 from ..config import Settings
 from .models import Edge
 
 settings = Settings()
 
 
-<<<<<<< HEAD
 class WikidataQueryClient:
     """
     Handles SPARQL queries to Wikidata.
     """
     WIKIDATA_SPARQL_ENDPOINT = "https://query.wikidata.org/sparql"
-    USER_AGENT = "FactVerificationPipeline/0.1 (https://example.com/contact; your-email@example.com)"
-
-
-    def __init__(self, timeout_s: int = 10):
+    # IMPORTANT: Replace with your actual contact information for responsible User-Agent string
+    USER_AGENT = "FactVerificationPipeline/0.2 (Wikidata Client; https://your-project-website.com; your-contact-email@example.com)"
+
+    def __init__(self, timeout_s: int = 20): # Increased default timeout for Wikidata
         self._sparql = SPARQLWrapper(self.WIKIDATA_SPARQL_ENDPOINT)
-=======
-class KGClient:
-    def __init__(self, endpoint=None) -> None:
-        # REACHES OUR LOCAL DBPEDIA SPARQL ENDPOINT
-        # Use the provided endpoint or default to local
-        self._sparql = SPARQLWrapper(endpoint or settings.DBPEDIA_ENDPOINT_LOCAL)
->>>>>>> cf5454ef
         self._sparql.setReturnFormat(JSON)
         self._sparql.setTimeout(timeout_s)
         self._sparql.addCustomHttpHeader("User-Agent", self.USER_AGENT)
         self._sparql.addCustomHttpHeader("Accept", "application/sparql-results+json")
 
-
     def _execute_query(self, q_str: str) -> List[Dict[str, Any]]:
         try:
             self._sparql.setQuery(q_str)
@@ -47,12 +37,10 @@
             return []
 
     def fetch_outgoing_edges(self, entity_uri: str, limit: int) -> List[Edge]:
-        # Ensure entity_uri is a full URI, e.g. http://www.wikidata.org/entity/Q123
         query = f"""
         SELECT ?p ?o WHERE {{
           <{entity_uri}> ?p ?o .
-          # Best practice: ensure ?p is a property. Wikidata URIs for properties often start with .../prop/direct/
-          # This can also be done by checking ?p rdf:type wikibase:Property, but can be slower.
+          # Consider filtering ?p to be a wikibase:Property if needed, though often not strictly necessary
           # FILTER(STRSTARTS(STR(?p), "http://www.wikidata.org/prop/direct/"))
         }} LIMIT {limit}
         """
@@ -64,7 +52,7 @@
                 object=row["o"]["value"],
                 source_kg="wikidata",
             )
-            for row in rows
+            for row in rows if "p" in row and "o" in row # Basic check for required fields
         ]
 
     def fetch_incoming_edges(self, entity_uri: str, limit: int) -> List[Edge]:
@@ -82,11 +70,10 @@
                 object=entity_uri,
                 source_kg="wikidata",
             )
-            for row in rows
+            for row in rows if "s" in row and "p" in row # Basic check
         ]
 
     def fetch_two_hop_paths(self, s_uri: str, o_uri: str, limit: int) -> List[List[Edge]]:
-        # Ensure s_uri and o_uri are full Wikidata entity URIs
         query = f"""
         SELECT ?p1 ?x ?p2 WHERE {{
           <{s_uri}> ?p1 ?x .
@@ -97,78 +84,104 @@
         rows = self._execute_query(query)
         paths: List[List[Edge]] = []
         for r in rows:
-            mid_node = r["x"]["value"]
-            paths.append([
-                Edge(s_uri, r["p1"]["value"], mid_node, source_kg="wikidata"),
-                Edge(mid_node, r["p2"]["value"], o_uri, source_kg="wikidata"),
-            ])
+            if "p1" in r and "x" in r and "p2" in r: # Ensure all parts of the path are present
+                mid_node = r["x"]["value"]
+                paths.append([
+                    Edge(s_uri, r["p1"]["value"], mid_node, source_kg="wikidata"),
+                    Edge(mid_node, r["p2"]["value"], o_uri, source_kg="wikidata"),
+                ])
         return paths
 
 
 class KGClient:
-    DBPEDIA_USER_AGENT = "FactVerificationPipeline/0.1 (DBpedia Client; https://example.com/contact; your-email@example.com)"
-
-    def __init__(self, dbp_timeout_s: int = 10, wd_timeout_s: int = 15) -> None:
-        # DBpedia SPARQL setup
-        self._dbp_sparql = SPARQLWrapper(settings.DBPEDIA_ENDPOINT)
+    # IMPORTANT: Replace with your actual contact information
+    DBPEDIA_USER_AGENT = "FactVerificationPipeline/0.2 (DBpedia Client; https://your-project-website.com; your-contact-email@example.com)"
+
+    def __init__(self, dbp_endpoint: Optional[str] = None, dbp_timeout_s: int = 15, wd_timeout_s: int = 20) -> None:
+        # Determine the DBpedia endpoint to use
+        # Priority: 1. dbp_endpoint param, 2. settings.DBPEDIA_ENDPOINT, 3. settings.DBPEDIA_ENDPOINT_LOCAL (if exists)
+        self.initial_dbp_endpoint = dbp_endpoint
+        if self.initial_dbp_endpoint is None:
+            self.initial_dbp_endpoint = getattr(settings, 'DBPEDIA_ENDPOINT', None)
+        if self.initial_dbp_endpoint is None: # Fallback to local if primary default not set
+             self.initial_dbp_endpoint = getattr(settings, 'DBPEDIA_ENDPOINT_LOCAL', 'http://localhost:8890/sparql') # Default local
+
+        self._dbp_sparql = SPARQLWrapper(self.initial_dbp_endpoint)
         self._dbp_sparql.setReturnFormat(JSON)
         self._dbp_sparql.setTimeout(dbp_timeout_s)
         self._dbp_sparql.addCustomHttpHeader("User-Agent", self.DBPEDIA_USER_AGENT)
         self._dbp_sparql.addCustomHttpHeader("Accept", "application/sparql-results+json")
-
-
-        try:
-            self._dbp_sparql.setQuery("ASK { ?s ?p ?o }")
-            self._dbp_sparql.queryAndConvert()
-        except Exception as e:
-            raise RuntimeError(f"DBpedia endpoint not reachable at {settings.DBPEDIA_ENDPOINT}: {e}")
-
-        # Wikidata client setup
+        
+        self._active_dbp_endpoint = self.initial_dbp_endpoint # Tracks currently used DBP endpoint
+
+        try:
+            current_sparql_instance = self._dbp_sparql
+            current_sparql_instance.setQuery("ASK { ?s ?p ?o }")
+            current_sparql_instance.queryAndConvert()
+            print(f"[KGClient] DBpedia endpoint at {self._active_dbp_endpoint} is reachable.")
+        except Exception as e:
+            print(f"[KGClient] Warning: DBpedia endpoint at {self._active_dbp_endpoint} not initially reachable: {e}")
+
         self._wd_client = WikidataQueryClient(timeout_s=wd_timeout_s)
 
-    # ------------------------------------------------------------------ #
-    # DBpedia Internal helpers
-    # ------------------------------------------------------------------ #
+    def _get_active_dbp_sparql(self) -> SPARQLWrapper:
+        """Returns the currently active DBpedia SPARQLWrapper instance."""
+        # This method exists in case _dbp_sparql is temporarily changed during fallback
+        return self._dbp_sparql
+
     def _dbp_query(self, q: str) -> list[dict]:
-        try:
-            self._dbp_sparql.setQuery(q)
-            results = self._dbp_sparql.queryAndConvert()
+        sparql_instance = self._get_active_dbp_sparql()
+        try:
+            sparql_instance.setQuery(q)
+            results = sparql_instance.queryAndConvert()
             return results.get("results", {}).get("bindings", [])
         except Exception as e:
-            print(f"[KGClient-DBpedia] SPARQL query failed: {e}\nQuery:\n{q}")
+            print(f"[KGClient-DBpedia] SPARQL query to {self._active_dbp_endpoint} failed: {e}\nQuery:\n{q}")
             return []
-
 
     def _dbp_out_edges(self, uri: str, limit: int) -> List[Edge]:
         rows = self._dbp_query(f"SELECT ?p ?o WHERE {{ <{uri}> ?p ?o }} LIMIT {limit}")
-        return [Edge(uri, row["p"]["value"], row["o"]["value"], source_kg="dbpedia") for row in rows]
+        return [Edge(uri, row["p"]["value"], row["o"]["value"], source_kg="dbpedia") for row in rows if "p" in row and "o" in row]
 
     def _dbp_in_edges(self, uri: str, limit: int) -> List[Edge]:
         rows = self._dbp_query(f"SELECT ?s ?p WHERE {{ ?s ?p <{uri}> }} LIMIT {limit}")
-        return [Edge(row["s"]["value"], row["p"]["value"], uri, source_kg="dbpedia") for row in rows]
+        return [Edge(row["s"]["value"], row["p"]["value"], uri, source_kg="dbpedia") for row in rows if "s" in row and "p" in row]
 
     def _dbp_two_hop(self, s: str, o: str, limit: int) -> List[List[Edge]]:
         q = f"""
         SELECT ?p1 ?x ?p2 WHERE {{
           <{s}> ?p1 ?x .
           ?x    ?p2 <{o}> .
-          FILTER (!isBlank(?x)) # Avoid blank nodes as intermediates if not desired
-          FILTER (STRSTARTS(STR(?x), "http://dbpedia.org/")) # Ensure intermediate is a DBpedia entity/resource
+          FILTER (!isBlank(?x))
+          FILTER (STRSTARTS(STR(?x), "http://dbpedia.org/"))
         }} LIMIT {limit}
         """
         rows = self._dbp_query(q)
         paths: List[List[Edge]] = []
         for r in rows:
-            mid = r["x"]["value"]
-            paths.append([
-                Edge(s, r["p1"]["value"], mid, source_kg="dbpedia"),
-                Edge(mid, r["p2"]["value"], o, source_kg="dbpedia"),
-            ])
+            if "p1" in r and "x" in r and "p2" in r:
+                mid = r["x"]["value"]
+                paths.append([
+                    Edge(s, r["p1"]["value"], mid, source_kg="dbpedia"),
+                    Edge(mid, r["p2"]["value"], o, source_kg="dbpedia"),
+                ])
         return paths
 
-    # ------------------------------------------------------------------ #
-    # Public API
-    # ------------------------------------------------------------------ #
+    def _fetch_dbpedia_paths_internal(self, s_dbp_uris: List[str], o_dbp_uris: List[str], 
+                                    limit_per_edge_query: int, limit_per_two_hop_query: int, 
+                                    max_hops: int) -> List[List[Edge]]:
+        """Helper to fetch DBpedia paths using the currently configured _dbp_sparql."""
+        internal_dbp_paths = []
+        for s_uri in s_dbp_uris:
+            internal_dbp_paths.extend([[e] for e in self._dbp_out_edges(s_uri, limit_per_edge_query)])
+        for o_uri in o_dbp_uris:
+            internal_dbp_paths.extend([[e] for e in self._dbp_in_edges(o_uri, limit_per_edge_query)])
+        if max_hops >= 2:
+            for s, o in itertools.product(s_dbp_uris, o_dbp_uris):
+                if s == o: continue
+                internal_dbp_paths.extend(self._dbp_two_hop(s, o, limit_per_two_hop_query))
+        return internal_dbp_paths
+
     def fetch_paths(
         self,
         s_dbp_uris: List[str],
@@ -176,106 +189,96 @@
         o_dbp_uris: List[str],
         o_wd_uris: List[str],
         *,
-        limit_per_edge_query: int = 100, # Reduced default limit for individual edge queries
-        limit_per_two_hop_query: int = 50, # Reduced default limit for two-hop queries
+        limit_per_edge_query: int = 100,
+        limit_per_two_hop_query: int = 50,
         max_hops: int = 2,
-        fallback: bool = True,  # Add fallback as a parameter if not present
+        try_public_dbp_fallback: bool = True,
     ) -> List[List[Edge]]:
-        """
-        For every candidate (S, O) URI pair from DBpedia and Wikidata,
-        return 1-hop and 2-hop paths.
-        """
-        # Enhanced cache key
+        
         s_dbp_uris_tuple = tuple(sorted(s_dbp_uris))
         s_wd_uris_tuple = tuple(sorted(s_wd_uris))
         o_dbp_uris_tuple = tuple(sorted(o_dbp_uris))
         o_wd_uris_tuple = tuple(sorted(o_wd_uris))
         
+        # Cache key includes the initial DBPedia endpoint to differentiate results if fallback occurs.
         key_parts = [
-            "pathsV2", # Versioned key
+            "pathsV3.1", # Versioned key
             str(hash(s_dbp_uris_tuple)), str(hash(s_wd_uris_tuple)),
             str(hash(o_dbp_uris_tuple)), str(hash(o_wd_uris_tuple)),
-            str(max_hops), str(limit_per_edge_query), str(limit_per_two_hop_query)
+            str(max_hops), str(limit_per_edge_query), str(limit_per_two_hop_query),
+            self.initial_dbp_endpoint # Include initial DBP endpoint in key
         ]
-        key = "::".join(key_parts)
-
-        if hit := rdb.get(key):
+        cache_key = "::".join(key_parts)
+
+        if hit := rdb.get(cache_key):
             try:
-                # Deserialization needs to correctly instantiate Edge objects
-                loaded_paths = json.loads(hit)
-                paths_from_cache: List[List[Edge]] = []
-                for p_list in loaded_paths:
-                    current_path = []
-                    for edge_dict in p_list:
-                        current_path.append(Edge(**edge_dict))
-                    paths_from_cache.append(current_path)
-                print(f"[KGClient] Cache hit for key: {key}, loaded {len(paths_from_cache)} paths.")
+                loaded_paths_data = json.loads(hit)
+                paths_from_cache: List[List[Edge]] = [[Edge(**edge_dict) for edge_dict in p_list] for p_list in loaded_paths_data]
+                print(f"[KGClient] Cache hit for key: {cache_key}, loaded {len(paths_from_cache)} paths.")
                 return paths_from_cache
-            except json.JSONDecodeError as e:
-                print(f"[KGClient] Cache data corruption for key {key}: {e}")
-            except TypeError as e:
-                 print(f"[KGClient] Cache data structure error for key {key}: {e}")
-
-
-        paths: List[List[Edge]] = []
-        print(f"[KGClient] Fetching paths: DBpedia S:{len(s_dbp_uris)} O:{len(o_dbp_uris)}; Wikidata S:{len(s_wd_uris)} O:{len(o_wd_uris)}")
-
-<<<<<<< HEAD
-        # DBpedia Paths
-        # 1-hop outgoing from DBpedia subjects
-        for s_uri in s_dbp_uris:
-            paths.extend([[e] for e in self._dbp_out_edges(s_uri, limit_per_edge_query)])
-        # 1-hop incoming to DBpedia objects
-        for o_uri in o_dbp_uris:
-            paths.extend([[e] for e in self._dbp_in_edges(o_uri, limit_per_edge_query)])
-        # 2-hop DBpedia S -> X -> O
-        if max_hops >= 2:
-            for s, o in itertools.product(s_dbp_uris, o_dbp_uris):
-                if s == o: continue # Avoid self-loops at entity level for 2-hop
-                paths.extend(self._dbp_two_hop(s, o, limit_per_two_hop_query))
-        
-        print(f"[KGClient] Found {len(paths)} paths from DBpedia so far.")
-=======
-       # Fallback: If no paths and fallback is enabled, try public endpoint
-        if not paths and fallback and self._sparql.endpoint != settings.DBPEDIA_ENDPOINT_PUBLIC:
+            except (json.JSONDecodeError, TypeError) as e:
+                print(f"[KGClient] Cache data issue for key {cache_key}: {e}")
+
+        all_paths: List[List[Edge]] = []
+        
+        # --- DBpedia Path Fetching ---
+        self._active_dbp_endpoint = self.initial_dbp_endpoint # Ensure active endpoint is set
+        dbp_paths = self._fetch_dbpedia_paths_internal(s_dbp_uris, o_dbp_uris, limit_per_edge_query, limit_per_two_hop_query, max_hops)
+        print(f"[KGClient] Found {len(dbp_paths)} DBpedia paths from endpoint: {self._active_dbp_endpoint}.")
+
+        public_dbp_url = getattr(settings, 'DBPEDIA_ENDPOINT_PUBLIC', None)
+        if not dbp_paths and try_public_dbp_fallback and public_dbp_url and self.initial_dbp_endpoint != public_dbp_url:
+            print(f"[KGClient] No DBpedia paths from {self.initial_dbp_endpoint}. Attempting fallback to public DBpedia: {public_dbp_url}")
+            
+            original_dbp_sparql_instance = self._dbp_sparql # Save current instance
+            original_active_endpoint = self._active_dbp_endpoint
+            
             try:
-                public_client = KGClient(endpoint=settings.DBPEDIA_ENDPOINT_PUBLIC)
-                return public_client.fetch_paths(
-                    s_uris, o_uris, limit_per_edge=limit_per_edge, max_hops=max_hops, fallback=False
-                )
+                self._dbp_sparql = SPARQLWrapper(public_dbp_url)
+                self._dbp_sparql.setReturnFormat(JSON)
+                self._dbp_sparql.setTimeout(original_dbp_sparql_instance.timeout) # Use same timeout
+                self._dbp_sparql.addCustomHttpHeader("User-Agent", self.DBPEDIA_USER_AGENT)
+                self._dbp_sparql.addCustomHttpHeader("Accept", "application/sparql-results+json")
+                self._active_dbp_endpoint = public_dbp_url
+
+                self._dbp_sparql.setQuery("ASK { ?s ?p ?o }") # Health check
+                self._dbp_sparql.queryAndConvert()
+                print(f"[KGClient] Public DBpedia endpoint {public_dbp_url} is reachable.")
+
+                dbp_paths = self._fetch_dbpedia_paths_internal(s_dbp_uris, o_dbp_uris, limit_per_edge_query, limit_per_two_hop_query, max_hops)
+                print(f"[KGClient] Found {len(dbp_paths)} DBpedia paths from public endpoint: {public_dbp_url}.")
+            
             except Exception as e:
-                raise RuntimeError(f"Fallback to public DBpedia endpoint failed: {e}")
-
-            
-        # All outgoing edges from S + incoming edges to O
-        for s in s_uris:
-            paths.extend([[e] for e in self._out_edges(s, limit_per_edge)])
-        for o in o_uris:
-            paths.extend([[e] for e in self._in_edges(o, limit_per_edge)])
->>>>>>> cf5454ef
-
-        # Wikidata Paths
-        # 1-hop outgoing from Wikidata subjects
-        for s_uri_wd in s_wd_uris:
-            paths.extend([[e] for e in self._wd_client.fetch_outgoing_edges(s_uri_wd, limit_per_edge_query)])
-        # 1-hop incoming to Wikidata objects
-        for o_uri_wd in o_wd_uris:
-            paths.extend([[e] for e in self._wd_client.fetch_incoming_edges(o_uri_wd, limit_per_edge_query)])
-        # 2-hop Wikidata S -> X -> O
-        if max_hops >= 2:
-            for s_wd, o_wd in itertools.product(s_wd_uris, o_wd_uris):
-                if s_wd == o_wd: continue
-                paths.extend(self._wd_client.fetch_two_hop_paths(s_wd, o_wd, limit_per_two_hop_query))
-        
-        print(f"[KGClient] Total paths found from all sources: {len(paths)}")
-
-        # Cache the combined results
-        try:
-            # Serialization needs Edge objects to be dicts
-            paths_to_cache = [[e.__dict__ for e in p] for p in paths]
-            rdb.setex(key, 86_400, json.dumps(paths_to_cache)) # 24 hours
-            print(f"[KGClient] Cached {len(paths)} paths with key: {key}")
-        except Exception as e: # Broad exception for caching issues
-            print(f"[KGClient] Failed to cache paths for key {key}: {e}")
-            
-        return paths+                print(f"[KGClient] Fallback to public DBpedia endpoint {public_dbp_url} failed: {e}")
+            finally:
+                # Restore original DBpedia SPARQLWrapper instance and active endpoint
+                self._dbp_sparql = original_dbp_sparql_instance
+                self._active_dbp_endpoint = original_active_endpoint
+        
+        all_paths.extend(dbp_paths)
+
+        # --- Wikidata Path Fetching ---
+        wikidata_paths: List[List[Edge]] = []
+        if s_wd_uris or o_wd_uris: # Only query if there are Wikidata URIs
+            print(f"[KGClient] Fetching paths from Wikidata: S URIs:{len(s_wd_uris)}, O URIs:{len(o_wd_uris)}")
+            for s_uri_wd in s_wd_uris:
+                wikidata_paths.extend([[e] for e in self._wd_client.fetch_outgoing_edges(s_uri_wd, limit_per_edge_query)])
+            for o_uri_wd in o_wd_uris:
+                wikidata_paths.extend([[e] for e in self._wd_client.fetch_incoming_edges(o_uri_wd, limit_per_edge_query)])
+            if max_hops >= 2:
+                for s_wd, o_wd in itertools.product(s_wd_uris, o_wd_uris):
+                    if s_wd == o_wd: continue
+                    wikidata_paths.extend(self._wd_client.fetch_two_hop_paths(s_wd, o_wd, limit_per_two_hop_query))
+            print(f"[KGClient] Found {len(wikidata_paths)} paths from Wikidata.")
+            all_paths.extend(wikidata_paths)
+        
+        print(f"[KGClient] Total paths found from all sources: {len(all_paths)}")
+
+        try:
+            paths_to_cache = [[e.__dict__ for e in p] for p in all_paths]
+            rdb.setex(cache_key, 86_400, json.dumps(paths_to_cache))
+            print(f"[KGClient] Cached {len(all_paths)} paths with key: {cache_key}")
+        except Exception as e:
+            print(f"[KGClient] Failed to cache paths for key {cache_key}: {e}")
+            
+        return all_paths